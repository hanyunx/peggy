## Cosmos -> Ethereum asset transfers

### Sending Cosmos assets to Ethereum via Lock

At this point you should have a running Cosmos SDK application, a running EVM chain and a running relayer. If any of those are missing from your setup please go back to the [README](../README.md) and setup whatever is missing.

To send Cosmos assets to an EVM based chain, you'll use a transaction containing a lock message:

```bash
# In a new terminal window, send tokens to the testuser (10stake tokens)
ebcli tx send validator $(ebcli keys show testuser -a) 10stake --yes

# You can confirm they were received by querying the account
ebcli q account $(ebcli keys show testuser -a)

# Before locking an asset on the Cosmos SDK application side, we need to also deploy a token on the EVM chain 
# that will represent the cosmos asset. To do this we use the following EVM command with the token name we'd like 
# to use (in this case "stake"):

yarn peggy:addBridgeToken stake

```
This should result in the following logs that contains the newly deployed `BridgeToken` contract address and adds it to the EVM token whitelist.

```bash
yarn peggy:addBridgeToken stake
yarn run v1.22.4
$ yarn workspace testnet-contracts peggy:addBridgeToken stake
$ truffle exec scripts/sendAddBridgeToken.js stake
Using network 'ganache'.

Fetching BridgeBank contract...
Attempting to send createNewBridgeToken() tx with symbol: 'stake'...
from 0x627306090abaB3A6e1400e9345bC60c78a8BEf57
Should deploy to 0x409Ba3dd291bb5D48D5B4404F5EFa207441F6CbA
Bridge Token "stake" created at address: 0x409Ba3dd291bb5D48D5B4404F5EFa207441F6CbA
Done in 30.87s.
```

Now we can send the lock transaction for 1stake token to EVM chain address `0x627306090abaB3A6e1400e9345bC60c78a8BEf57`, which is the accounts[0] address of the truffle devlop local EVM chain. We also use the newly created `BridgeToken` address from the previous step for `token-contract-address`.

```bash
# ebcli tx ethbridge lock [cosmos-sender-address] [ethereum-receiver-address] [amount] --ethereum-chain-id [ethereum-chain-id] --token-contract-address [token-contract-address] [flags]
ebcli tx ethbridge lock $(ebcli keys show testuser -a) 0x627306090abaB3A6e1400e9345bC60c78a8BEf57 1stake --ethereum-chain-id 3 --token-contract-address 0x409Ba3dd291bb5D48D5B4404F5EFa207441F6CbA --from testuser --yes
```

Expected terminal output:

```bash
I[2020-03-22|18:07:01.417] New transaction witnessed                    
I[2020-03-22|18:07:01.417] 
Claim Type: lock
Cosmos Sender: cosmos1vnt63c0wtag5jnr6e9c7jz857amxrxcel0eucl
Ethereum Recipient: 0x627306090abaB3A6e1400e9345bC60c78a8BEf57
Token Address: 0x409Ba3dd291bb5D48D5B4404F5EFa207441F6CbA
Symbol: stake
Amount: 1

Fetching CosmosBridge contract...
Sending new ProphecyClaim to CosmosBridge...
NewProphecyClaim tx hash: 0xd3ac2fb95e58e704c9c51bd171bb1b53623ae9505958105c86c09681bef46ec0
2020/03/22 18:07:01 Witnessed tx 0xd3ac2fb95e58e704c9c51bd171bb1b53623ae9505958105c86c09681bef46ec0 on block 17
2020/03/22 18:07:01 
Prophecy ID: 1
Claim Type: 2
Sender: cosmos1vnt63c0wtag5jnr6e9c7jz857amxrxcel0eucl
Recipient: 0x627306090abaB3A6e1400e9345bC60c78a8BEf57
Symbol stake
Token 0x409Ba3dd291bb5D48D5B4404F5EFa207441F6CbA
Amount: 1
Validator: 0xf17f52151EbEF6C7334FAD080c5704D77216b732

Generating unique message for ProphecyClaim 1
Signing message...
Signature generated: 0xc7ccfa125f92b5ec7780ce20948c4f5a174457bc3bfe025554507003fd42dcb67be0ea6e48c9a5493d2e63ea048f40ba81abd02945ac9ae8c69cc74409b2a14000
Tx Status: 1 - Successful

Fetching Oracle contract...
Sending new OracleClaim to Oracle...
NewOracleClaim tx hash: 0x89c1c905f65170e799fc17b16406aad61e07c857f3379190829f5fd5f9a157d9
Tx Status: 1 - Successful
```

To check the EVM chain balance of the account that just received the stake token you can use the following command. In our case we'd want to use the user address `0x627306090abaB3A6e1400e9345bC60c78a8BEf57` and the token address `0x409Ba3dd291bb5D48D5B4404F5EFa207441F6CbA` which were just used in the last step. To check the EVM chain native asset balance just leave the token address blank.
```bash
yarn peggy:getTokenBalance [ACCOUNT_ADDRESS] [TOKEN_ADDRESS]
```

Congratulations, you've automatically relayed information from the lock transaction on the Cosmos SDK application to the contracts deployed on the Ethereum network as a new prophecy claim, witnessed the new prophecy claim, and signed its information to create an oracle claim. When a quorum of validators submit oracle claims for the prophecy, it will be processed. When a prophecy claim is successfully processed, the amount of tokens specified are minted by the contracts to the intended recipient on the Ethereum network.

### Returning Cosmos assets originally based on Ethereum via Burn

In the [Ethereum -> Cosmos asset transfers](./ethereum-to-cosmos.md) section, you sent assets to a Cosmos-SDK enabled chain. In order to return these assets to Ethereum and unlock the funds currently locked on the deployed contracts, you'll need to use a second type of transaction - `burn`. It's simple, just replace the ebcli `lock` command with `burn`:

To make sure you have EVM native eth on a cosmos account you can use first move some from the EVM chain with the following command:

```bash
yarn peggy:lock $(ebcli keys show testuser -a) eth 100000000000                                       
```
You can confirm this was successful using the following command:
```bash
ebcli q account $(ebcli keys show testuser -a)
```

Before moving the asset back to the EVM chain, check the balance of the destination address. It might be easier to see the token balance on an account that isn't being used to execute the transactions as well (which the `accounts[0]` address we previously used doing). For that you can try transferring it to the vanity address `0x11111111262b236c9ac9a9a8c8e4276b5cf6b2c9` with the following command:

<<<<<<< HEAD
You are able to check the status of active prophecy claims. Prophecy claims can be processed once current signed power >= x% of total power, where x is the Oracle contract's consensus threshold parameter.
=======
```bash
yarn peggy:getTokenBalance 0x11111111262b236c9ac9a9a8c8e4276b5cf6b2c9 eth
```
You should see this is a balance of 0: `Eth balance for 0x11111111262b236c9ac9a9a8c8e4276b5cf6b2c9 is 0 Eth (0 Wei)`

Now you can move the EVM native asset back to that vanity address (`0x11111111262b236c9ac9a9a8c8e4276b5cf6b2c9`) on the EVM chain. Note we'll use token-contract-address `0x0000000000000000000000000000000000000000` since we're not actually transferring back a token but the EVM chain native asset (eth).

```bash
# ebcli tx ethbridge burn [cosmos-sender-address] [ethereum-receiver-address] [amount] --ethereum-chain-id [ethereum-chain-id] --token-contract-address [token-contract-address] [flags]
ebcli tx ethbridge burn $(ebcli keys show testuser -a) 0x11111111262b236c9ac9a9a8c8e4276b5cf6b2c9 1eth  --ethereum-chain-id 3 --token-contract-address 0x0000000000000000000000000000000000000000 --from testuser --yes
```

You should now be able to see that address has received the ether:
```
> yarn peggy:getTokenBalance 0x11111111262b236c9ac9a9a8c8e4276b5cf6b2c9 eth

Eth balance for 0x11111111262b236c9ac9a9a8c8e4276b5cf6b2c9 is 0.000000000000000001 Eth (1 Wei)
```

<!-->
TODO: This isn't yet possible on the Ethereum contract side. Open issue https://github.com/cosmos/peggy/issues/123
### Returning EVM assets originally based on Cosmos via Burn

Similarly to the last step, it is possible to move Cosmos SDK application native assets which were previoulsy transferred to the eVM chain back to the Cosmos SDK application. Instead of locking the EVM based asset, as seen in the [Ethereum -> Cosmos](./ethereum-to-cosmos.md) document, we use the burn action instead. If you moved over some `stake` as described earlier in this document from the Cosmos SDK application to the EVM chain we can now move it back with a burn.

```
yarn peggy:burn [COSMOS_RECIPIENT_ADDRESS] [TOKEN_CONTRACT_ADDRESS] [WEI_AMOUNT]
```<!-->


### Prophecy claim processing

You are able to check the status of active prophecy claims. Prophecy claims reach the signed power threshold when the signed power surpasses the total power threshold. This command is only for pending prophecy claims and will fail if the prophecy has already been confirmed.
>>>>>>> 532b7799

```bash
# Check prophecy claim status
yarn peggy:check [PROPHECY_CLAIM_ID]
```

Expected output (for a prophecy claim with an ID of 2)

```bash
Fetching Oracle contract...
Attempting to send checkBridgeProphecy() tx...

        Prophecy 2 status:
----------------------------------------
Weighted total power:    104
Weighted signed power:   150
Reached threshold:       true
----------------------------------------
```   

Once the prophecy claim has reached the signed power threshold, anyone may initiate its processing. Any attempts to process prophecy claims under the signed power threshold will be rejected by the contracts.   

```bash
# Process the prophecy claim
yarn peggy:process [PROPHECY_CLAIM_ID]
```<|MERGE_RESOLUTION|>--- conflicted
+++ resolved
@@ -104,9 +104,6 @@
 
 Before moving the asset back to the EVM chain, check the balance of the destination address. It might be easier to see the token balance on an account that isn't being used to execute the transactions as well (which the `accounts[0]` address we previously used doing). For that you can try transferring it to the vanity address `0x11111111262b236c9ac9a9a8c8e4276b5cf6b2c9` with the following command:
 
-<<<<<<< HEAD
-You are able to check the status of active prophecy claims. Prophecy claims can be processed once current signed power >= x% of total power, where x is the Oracle contract's consensus threshold parameter.
-=======
 ```bash
 yarn peggy:getTokenBalance 0x11111111262b236c9ac9a9a8c8e4276b5cf6b2c9 eth
 ```
@@ -139,8 +136,7 @@
 
 ### Prophecy claim processing
 
-You are able to check the status of active prophecy claims. Prophecy claims reach the signed power threshold when the signed power surpasses the total power threshold. This command is only for pending prophecy claims and will fail if the prophecy has already been confirmed.
->>>>>>> 532b7799
+You are able to check the status of active prophecy claims. Prophecy claims can be processed once current signed power >= x% of total power, where x is the Oracle contract's consensus threshold parameter. This command is only for pending prophecy claims and will fail if the prophecy has already been confirmed.
 
 ```bash
 # Check prophecy claim status
