const Valset = artifacts.require("Valset");
const CosmosBridge = artifacts.require("CosmosBridge");
const Oracle = artifacts.require("Oracle");
const BridgeToken = artifacts.require("BridgeToken");
const BridgeBank = artifacts.require("BridgeBank");

const Web3Utils = require("web3-utils");
const EVMRevert = "revert";
const BigNumber = web3.BigNumber;

require("chai")
  .use(require("chai-as-promised"))
  .use(require("chai-bignumber")(BigNumber))
  .should();

contract("BridgeBank", function (accounts) {
  // System operator
  const operator = accounts[0];

  // Initial validator accounts
  const userOne = accounts[1];
  const userTwo = accounts[2];
  const userThree = accounts[3];

  // Contract's enum ClaimType can be represented a sequence of integers
  const CLAIM_TYPE_BURN = 1;
  const CLAIM_TYPE_LOCK = 2;

  // Consensus threshold of 70%
  const consensusThreshold = 70;

  describe("BridgeBank deployment and basics", function () {
    beforeEach(async function () {
      // Deploy Valset contract
      this.initialValidators = [userOne, userTwo, userThree];
      this.initialPowers = [5, 8, 12];
      this.valset = await Valset.new(
        operator,
        this.initialValidators,
        this.initialPowers
      );

      // Deploy CosmosBridge contract
      this.cosmosBridge = await CosmosBridge.new(operator, this.valset.address);

      // Deploy Oracle contract
      this.oracle = await Oracle.new(
        operator,
        this.valset.address,
        this.cosmosBridge.address,
        consensusThreshold
      );

      // Deploy BridgeBank contract
      this.bridgeBank = await BridgeBank.new(
        operator,
        this.oracle.address,
        this.cosmosBridge.address
      );
    });

    it("should deploy the BridgeBank, correctly setting the operator and valset", async function () {
      this.bridgeBank.should.exist;

      const bridgeBankOperator = await this.bridgeBank.operator();
      bridgeBankOperator.should.be.equal(operator);

      const bridgeBankOracle = await this.bridgeBank.oracle();
      bridgeBankOracle.should.be.equal(this.oracle.address);
    });

    it("should correctly set initial values", async function () {
      // EthereumBank initial values
      const bridgeLockNonce = Number(await this.bridgeBank.lockNonce());
      bridgeLockNonce.should.be.bignumber.equal(0);

      // CosmosBank initial values
      const bridgeTokenCount = Number(await this.bridgeBank.bridgeTokenCount());
      bridgeTokenCount.should.be.bignumber.equal(0);
    });

    it("should not allow a user to send ethereum directly to the contract", async function () {
      await this.bridgeBank
        .send(Web3Utils.toWei("0.25", "ether"), { from: userOne })
        .should.be.rejectedWith(EVMRevert);
    });
  });

<<<<<<< HEAD
  describe("Bridge token minting (for burned Cosmos assets)", function () {
    beforeEach(async function () {
=======
  describe("BridgeToken creation (Cosmos assets)", function() {
    beforeEach(async function() {
      // Deploy Valset contract
      this.initialValidators = [userOne, userTwo, userThree];
      this.initialPowers = [5, 8, 12];
      this.valset = await Valset.new(
        operator,
        this.initialValidators,
        this.initialPowers
      );

      // Deploy CosmosBridge contract
      this.cosmosBridge = await CosmosBridge.new(operator, this.valset.address);

      // Deploy Oracle contract
      this.oracle = await Oracle.new(
        operator,
        this.valset.address,
        this.cosmosBridge.address,
        consensusThreshold
      );

      // Deploy BridgeBank contract
      this.bridgeBank = await BridgeBank.new(
        operator,
        this.oracle.address,
        this.cosmosBridge.address
      );
      this.symbol = "ABC";
    });

    it("should not allow non-operators to create new bridge tokens", async function() {
      await this.bridgeBank
        .createNewBridgeToken(this.symbol, {
          from: userOne
        })
        .should.be.rejectedWith(EVMRevert);
    });

    it("should allow the operator to create new bridge token", async function() {
      await this.bridgeBank.createNewBridgeToken(this.symbol, {
        from: operator
      }).should.be.fulfilled;
    });

    it("should emit event LogNewBridgeToken containing the new bridge token's address and symbol", async function() {
      //Get the bridge token's address if it were to be created
      const expectedBridgeTokenAddress = await this.bridgeBank.createNewBridgeToken.call(
        this.symbol,
        {
          from: operator
        }
      );

      // Actually create the bridge token
      const { logs } = await this.bridgeBank.createNewBridgeToken(this.symbol, {
        from: operator
      });

      // Get the event logs and compare to expected bridge token address and symbol
      const event = logs.find(e => e.event === "LogNewBridgeToken");
      event.args._token.should.be.equal(expectedBridgeTokenAddress);
      event.args._symbol.should.be.equal(this.symbol);
    });

    it("should increase the bridge token count upon creation", async function() {
      const priorTokenCount = await this.bridgeBank.bridgeTokenCount();
      Number(priorTokenCount).should.be.bignumber.equal(0);

      await this.bridgeBank.createNewBridgeToken(this.symbol, {
        from: operator
      });

      const afterTokenCount = await this.bridgeBank.bridgeTokenCount();
      Number(afterTokenCount).should.be.bignumber.equal(1);
    });

    it("should add the new bridge token to the whitelist", async function() {
      // Get the bridge token's address if it were to be created
      const bridgeTokenAddress = await this.bridgeBank.createNewBridgeToken.call(
        this.symbol,
        {
          from: operator
        }
      );

      // Create the bridge token
      await this.bridgeBank.createNewBridgeToken(this.symbol, {
        from: operator
      });

      // Check bridge token whitelist
      const isOnWhitelist = await this.bridgeBank.bridgeTokenWhitelist(
        bridgeTokenAddress
      );
      isOnWhitelist.should.be.equal(true);
    });

    it("should allow the creation of bridge tokens with the same symbol", async function() {
      // Get the first BridgeToken's address if it were to be created
      const firstBridgeTokenAddress = await this.bridgeBank.createNewBridgeToken.call(
        this.symbol,
        {
          from: operator
        }
      );

      // Create the first bridge token
      await this.bridgeBank.createNewBridgeToken(this.symbol, {
        from: operator
      });

      // Get the second BridgeToken's address if it were to be created
      const secondBridgeTokenAddress = await this.bridgeBank.createNewBridgeToken.call(
        this.symbol,
        {
          from: operator
        }
      );

      // Create the second bridge token
      await this.bridgeBank.createNewBridgeToken(this.symbol, {
        from: operator
      });

      // Check bridge token whitelist for both tokens
      const firstTokenOnWhitelist = await this.bridgeBank.bridgeTokenWhitelist.call(
        firstBridgeTokenAddress
      );
      const secondTokenOnWhitelist = await this.bridgeBank.bridgeTokenWhitelist.call(
        secondBridgeTokenAddress
      );

      // Should be different addresses
      firstBridgeTokenAddress.should.not.be.equal(secondBridgeTokenAddress);

      // Confirm whitelist status
      firstTokenOnWhitelist.should.be.equal(true);
      secondTokenOnWhitelist.should.be.equal(true);
    });
  });

  describe("Bridge token minting (for locked Cosmos assets)", function() {
    beforeEach(async function() {
>>>>>>> b6d910e2
      // Deploy Valset contract
      this.initialValidators = [userOne, userTwo, userThree];
      this.initialPowers = [50, 1, 1];
      this.valset = await Valset.new(
        operator,
        this.initialValidators,
        this.initialPowers
      );

      // Deploy CosmosBridge contract
      this.cosmosBridge = await CosmosBridge.new(operator, this.valset.address);

      // Deploy Oracle contract
      this.oracle = await Oracle.new(
        operator,
        this.valset.address,
        this.cosmosBridge.address,
        consensusThreshold
      );

      // Deploy BridgeBank contract
      this.bridgeBank = await BridgeBank.new(
        operator,
        this.oracle.address,
        this.cosmosBridge.address
      );

      // Operator sets Oracle
      await this.cosmosBridge.setOracle(this.oracle.address, {
        from: operator
      });

      // Operator sets Bridge Bank
      await this.cosmosBridge.setBridgeBank(this.bridgeBank.address, {
        from: operator
      });

      // This is for ERC20 deposits
      this.sender = web3.utils.bytesToHex([
        "985cfkop78sru7gfud4wce83kuc9rmw89rqtzmy"
      ]);
      this.recipient = userThree;
      this.symbol = "TEST";
      this.token = await BridgeToken.new(this.symbol);
      this.amount = 100;

<<<<<<< HEAD
      //Load user account with ERC20 tokens for testing
      await this.token.mint(userOne, 1000, {
        from: operator
      }).should.be.fulfilled;

      // Approve tokens to contract
      await this.token.approve(this.bridgeBank.address, this.amount, {
        from: userOne
      }).should.be.fulfilled;

      // Lock tokens on contract
      await this.bridgeBank.lock(
        this.recipient,
        this.token.address,
        this.amount,
=======
      // Get the bridge token's address if it were to be created
      this.bridgeTokenAddress = await this.bridgeBank.createNewBridgeToken.call(
        this.symbol,
>>>>>>> b6d910e2
        {
          from: userOne,
          value: 0
        }
      ).should.be.fulfilled;

<<<<<<< HEAD
    });
=======
      // Create the bridge token
      await this.bridgeBank.createNewBridgeToken(this.symbol, {
        from: operator
      });
>>>>>>> b6d910e2

    it("should mint bridge tokens upon the successful processing of a burn prophecy claim", async function () {
      // Submit a new prophecy claim to the CosmosBridge to make oracle claims upon
      const { logs } = await this.cosmosBridge.newProphecyClaim(
        CLAIM_TYPE_BURN,
        this.sender,
        this.recipient,
<<<<<<< HEAD
        this.token.address, // This is ignored
=======
        this.bridgeTokenAddress,
>>>>>>> b6d910e2
        this.symbol,
        this.amount,
        {
          from: userOne
        }
      ).should.be.fulfilled;

      // Get the new ProphecyClaim's id
      const event = logs.find(
        e => e.event === "LogNewProphecyClaim"
      );
      const prophecyID = event.args._prophecyID;
      const cosmosSender = event.args._cosmosSender;
      const ethereumReceiver = event.args._ethereumReceiver;
      const tokenAddress = event.args._tokenAddress;
      const amount = event.args._amount;

      // Create hash using Solidity's Sha3 hashing function
      this.message = web3.utils.soliditySha3(
        { t: "uint256", v: prophecyID },
        { t: "bytes", v: cosmosSender },
        {
          t: "address payable",
          v: ethereumReceiver
        },
        { t: "address", v: tokenAddress },
        { t: "uint256", v: amount }
      );

      // Generate signatures from active validator userOne
      this.userOneSignature = await web3.eth.sign(this.message, userOne);

      // Validator userOne makes a valid OracleClaim
      await this.oracle.newOracleClaim(
<<<<<<< HEAD
        prophecyID,
=======
        this.prophecyID,
>>>>>>> b6d910e2
        this.message,
        this.userOneSignature,
        {
          from: userOne
        }
      );
<<<<<<< HEAD
=======
    });

    it("should mint bridge tokens upon the successful processing of a burn prophecy claim", async function() {
      const bridgeTokenInstance = await BridgeToken.at(this.bridgeTokenAddress);
>>>>>>> b6d910e2

      // Confirm that the user has been minted the correct token
      const afterUserBalance = Number(
        await this.token.balanceOf(this.recipient)
      );
      afterUserBalance.should.be.bignumber.equal(this.amount);
    });
  });

  describe("Bridge token deposit locking (Ethereum/ERC20 assets)", function () {
    beforeEach(async function () {
      // Deploy Valset contract
      this.initialValidators = [userOne, userTwo, userThree];
      this.initialPowers = [5, 8, 12];
      this.valset = await Valset.new(
        operator,
        this.initialValidators,
        this.initialPowers
      );

      // Deploy CosmosBridge contract
      this.cosmosBridge = await CosmosBridge.new(operator, this.valset.address);

      // Deploy Oracle contract
      this.oracle = await Oracle.new(
        operator,
        this.valset.address,
        this.cosmosBridge.address,
        consensusThreshold
      );

      // Deploy BridgeBank contract
      this.bridgeBank = await BridgeBank.new(
        operator,
        this.oracle.address,
        this.cosmosBridge.address
      );

      this.recipient = web3.utils.utf8ToHex(
        "cosmos1pjtgu0vau2m52nrykdpztrt887aykue0hq7dfh"
      );
      // This is for Ethereum deposits
      this.ethereumToken = "0x0000000000000000000000000000000000000000";
      this.weiAmount = web3.utils.toWei("0.25", "ether");
      // This is for ERC20 deposits
      this.symbol = "TEST";
      this.token = await BridgeToken.new(this.symbol);
      this.amount = 100;

      //Load user account with ERC20 tokens for testing
      await this.token.mint(userOne, 1000, {
        from: operator
      }).should.be.fulfilled;

      // Approve tokens to contract
      await this.token.approve(this.bridgeBank.address, this.amount, {
        from: userOne
      }).should.be.fulfilled;
    });

    it("should allow users to lock ERC20 tokens", async function () {
      // Attempt to lock tokens
      await this.bridgeBank.lock(
        this.recipient,
        this.token.address,
        this.amount,
        {
          from: userOne,
          value: 0
        }
      ).should.be.fulfilled;

      //Get the user and BridgeBank token balance after the transfer
      const bridgeBankTokenBalance = Number(
        await this.token.balanceOf(this.bridgeBank.address)
      );
      const userBalance = Number(await this.token.balanceOf(userOne));

      //Confirm that the tokens have been locked
      bridgeBankTokenBalance.should.be.bignumber.equal(100);
      userBalance.should.be.bignumber.equal(900);
    });

    it("should allow users to lock Ethereum", async function () {
      await this.bridgeBank.lock(
        this.recipient,
        this.ethereumToken,
        this.weiAmount,
        { from: userOne, value: this.weiAmount }
      ).should.be.fulfilled;

      const contractBalanceWei = await web3.eth.getBalance(
        this.bridgeBank.address
      );
      const contractBalance = Web3Utils.fromWei(contractBalanceWei, "ether");

      contractBalance.should.be.bignumber.equal(
        Web3Utils.fromWei(this.weiAmount, "ether")
      );
    });

    it("should increment the token amount in the contract's locked funds mapping", async function () {
      // Confirm locked balances prior to lock
      const priorLockedTokenBalance = await this.bridgeBank.lockedFunds(
        this.token.address
      );
      Number(priorLockedTokenBalance).should.be.bignumber.equal(0);

      // Lock the tokens
      await this.bridgeBank.lock(
        this.recipient,
        this.token.address,
        this.amount,
        {
          from: userOne,
          value: 0
        }
      );

      // Confirm deposit balances after lock
      const postLockedTokenBalance = await this.bridgeBank.lockedFunds(
        this.token.address
      );
      Number(postLockedTokenBalance).should.be.bignumber.equal(this.amount);
    });
  });

  describe("Ethereum/ERC20 token unlocking (for burned Cosmos assets)", function () {
    beforeEach(async function () {
      // Deploy Valset contract
      this.initialValidators = [userOne, userTwo, userThree];
      this.initialPowers = [50, 1, 1];
      this.valset = await Valset.new(
        operator,
        this.initialValidators,
        this.initialPowers
      );

      // Deploy CosmosBridge contract
      this.cosmosBridge = await CosmosBridge.new(operator, this.valset.address);

      // Deploy Oracle contract
      this.oracle = await Oracle.new(
        operator,
        this.valset.address,
        this.cosmosBridge.address,
        consensusThreshold
      );

      // Deploy BridgeBank contract
      this.bridgeBank = await BridgeBank.new(
        operator,
        this.oracle.address,
        this.cosmosBridge.address
      );

      // Operator sets Oracle
      await this.cosmosBridge.setOracle(this.oracle.address, {
        from: operator
      });

      // Operator sets Bridge Bank
      await this.cosmosBridge.setBridgeBank(this.bridgeBank.address, {
        from: operator
      });

      // Lock an Ethereum deposit
      this.sender = web3.utils.utf8ToHex(
        "cosmos1pjtgu0vau2m52nrykdpztrt887aykue0hq7dfh"
      );
      this.recipient = accounts[4];
      this.ethereumToken = "0x0000000000000000000000000000000000000000";
      this.weiAmount = web3.utils.toWei("0.25", "ether");
      this.halfWeiAmount = web3.utils.toWei("0.125", "ether");

      //Load contract with ethereum so it can complete items
      await this.bridgeBank.send(web3.utils.toWei("1", "ether"), {
        from: operator
      }).should.be.fulfilled;

      // Lock Ethereum (this is to increase contract's balances and locked funds mapping)
      await this.bridgeBank.lock(
        this.recipient,
        this.ethereumToken,
        this.weiAmount,
        {
          from: userOne,
          value: this.weiAmount
        }
      );

      // Lock an ERC20 deposit
      this.symbol = "TEST";
      this.token = await BridgeToken.new(this.symbol);
      this.amount = 100;

      //Load user account with ERC20 tokens for testing
      await this.token.mint(userOne, 1000, {
        from: operator
      }).should.be.fulfilled;

      // Approve tokens to contract
      await this.token.approve(this.bridgeBank.address, this.amount, {
        from: userOne
      }).should.be.fulfilled;

      // Lock ERC20 tokens (this is to increase contract's balances and locked funds mapping)
      await this.bridgeBank.lock(
        this.recipient,
        this.token.address,
        this.amount,
        {
          from: userOne,
          value: 0
        }
      );
    });

    it("should unlock Ethereum upon the processing of a burn prophecy", async function () {
      // Submit a new prophecy claim to the CosmosBridge for the Ethereum deposit
      const { logs } = await this.cosmosBridge.newProphecyClaim(
        CLAIM_TYPE_BURN,
        this.sender,
        this.recipient,
        this.ethereumToken,
        this.symbol,
        this.weiAmount,
        {
          from: userOne
        }
      ).should.be.fulfilled;

      // Get the new ProphecyClaim's id
      const eventLogNewProphecyClaim = logs.find(
        e => e.event === "LogNewProphecyClaim"
      );
      const prophecyID = eventLogNewProphecyClaim.args._prophecyID;

      // Create hash using Solidity's Sha3 hashing function
      const message = web3.utils.soliditySha3(
        { t: "uint256", v: prophecyID },
        { t: "address payable", v: this.recipient },
        { t: "address", v: this.ethereumToken },
        { t: "uint256", v: this.weiAmount }
      );

      // Generate signatures from active validator userOne
      const userOneSignature = await web3.eth.sign(message, userOne);

      // Get prior balances of user and BridgeBank contract
      const beforeUserBalance = Number(await web3.eth.getBalance(accounts[4]));
      const beforeContractBalance = Number(
        await web3.eth.getBalance(this.bridgeBank.address)
      );

      // Validator userOne makes a valid OracleClaim
      await this.oracle.newOracleClaim(prophecyID, message, userOneSignature, {
        from: userOne
      });

      // Get balances after prophecy processing
      const afterUserBalance = Number(await web3.eth.getBalance(accounts[4]));
      const afterContractBalance = Number(
        await web3.eth.getBalance(this.bridgeBank.address)
      );

      // Calculate and check expected balances
      afterUserBalance.should.be.bignumber.equal(
        beforeUserBalance + Number(this.weiAmount)
      );
      afterContractBalance.should.be.bignumber.equal(
        beforeContractBalance - Number(this.weiAmount)
      );
    });

    it("should unlock and transfer ERC20 tokens upon the processing of a burn prophecy", async function () {
      // Submit a new prophecy claim to the CosmosBridge for the Ethereum deposit
      const { logs } = await this.cosmosBridge.newProphecyClaim(
        CLAIM_TYPE_BURN,
        this.sender,
        this.recipient,
        this.token.address,
        this.symbol,
        this.amount,
        {
          from: userOne
        }
      ).should.be.fulfilled;

      // Get the new ProphecyClaim's information
      const eventLogNewProphecyClaim = logs.find(
        e => e.event === "LogNewProphecyClaim"
      );
      const prophecyID = eventLogNewProphecyClaim.args._prophecyID;
      const ethereumReceiver = eventLogNewProphecyClaim.args._ethereumReceiver;
      const tokenAddress = eventLogNewProphecyClaim.args._tokenAddress;
      const amount = Number(eventLogNewProphecyClaim.args._amount);

      // Create hash using Solidity's Sha3 hashing function
      const message = web3.utils.soliditySha3(
        { t: "uint256", v: prophecyID },
        { t: "address payable", v: ethereumReceiver },
        { t: "address", v: tokenAddress },
        { t: "uint256", v: amount }
      );

      // Generate signatures from active validator userOne
      const userOneSignature = await web3.eth.sign(message, userOne);

      // Get Bridge and user's token balance prior to unlocking
      const beforeBridgeBankBalance = Number(
        await this.token.balanceOf(this.bridgeBank.address)
      );
      const beforeUserBalance = Number(
        await this.token.balanceOf(this.recipient)
      );
      beforeBridgeBankBalance.should.be.bignumber.equal(this.amount);
      beforeUserBalance.should.be.bignumber.equal(0);

      // Validator userOne makes a valid oracle claim, processing the prophecy claim
      await this.oracle.newOracleClaim(prophecyID, message, userOneSignature, {
        from: userOne
      });

      //Confirm that the tokens have been unlocked and transfered
      const afterBridgeBankBalance = Number(
        await this.token.balanceOf(this.bridgeBank.address)
      );
      const afterUserBalance = Number(
        await this.token.balanceOf(this.recipient)
      );
      afterBridgeBankBalance.should.be.bignumber.equal(0);
      afterUserBalance.should.be.bignumber.equal(this.amount);
    });

    it("should allow locked funds to be unlocked incrementally by successive burn prophecies", async function () {
      // -------------------------------------------------------
      // First burn prophecy
      // -------------------------------------------------------
      // Submit a new prophecy claim to the CosmosBridge for the Ethereum deposit
      const { logs: claimLogs1 } = await this.cosmosBridge.newProphecyClaim(
        CLAIM_TYPE_BURN,
        this.sender,
        this.recipient,
        this.ethereumToken,
        this.symbol,
        this.halfWeiAmount,
        {
          from: userOne
        }
      ).should.be.fulfilled;

      // Get the new ProphecyClaim's id
      const eventLogNewProphecyClaim1 = claimLogs1.find(
        e => e.event === "LogNewProphecyClaim"
      );

      const prophecyID1 = eventLogNewProphecyClaim1.args._prophecyID;

      // Create hash using Solidity's Sha3 hashing function
      const message1 = web3.utils.soliditySha3(
        { t: "uint256", v: prophecyID1 },
        { t: "address payable", v: this.recipient },
        { t: "address", v: this.ethereumToken },
        { t: "uint256", v: this.halfWeiAmount }
      );

      // Generate signatures from active validator userOne
      const userOneSignature1 = await web3.eth.sign(message1, userOne);

      // Get pre-claim processed balances of user and BridgeBank contract
      const beforeContractBalance1 = Number(
        await web3.eth.getBalance(this.bridgeBank.address)
      );
      const beforeUserBalance1 = Number(
        await web3.eth.getBalance(this.recipient)
      );

      // Validator userOne makes a valid OracleClaim
      await this.oracle.newOracleClaim(
        prophecyID1,
        message1,
        userOneSignature1,
        {
          from: userOne
        }
      ).should.be.fulfilled;

      // Get post-claim processed balances of user and BridgeBank contract
      const afterBridgeBankBalance1 = Number(
        await web3.eth.getBalance(this.bridgeBank.address)
      );
      const afterUserBalance1 = Number(
        await web3.eth.getBalance(this.recipient)
      );

      //Confirm that HALF the amount has been unlocked and transfered
      afterBridgeBankBalance1.should.be.bignumber.equal(
        Number(beforeContractBalance1) - Number(this.halfWeiAmount)
      );
      afterUserBalance1.should.be.bignumber.equal(
        Number(beforeUserBalance1) + Number(this.halfWeiAmount)
      );

      // -------------------------------------------------------
      // Second burn prophecy
      // -------------------------------------------------------
      // Submit a new prophecy claim to the CosmosBridge for the Ethereum deposit
      const { logs: claimLogs2 } = await this.cosmosBridge.newProphecyClaim(
        CLAIM_TYPE_BURN,
        this.sender,
        this.recipient,
        this.ethereumToken,
        this.symbol,
        this.halfWeiAmount,
        {
          from: userOne
        }
      ).should.be.fulfilled;

      // Get the new ProphecyClaim's id
      const eventLogNewProphecyClaim2 = claimLogs2.find(
        e => e.event === "LogNewProphecyClaim"
      );

      const prophecyID2 = eventLogNewProphecyClaim2.args._prophecyID;

      // Create hash using Solidity's Sha3 hashing function
      const message2 = web3.utils.soliditySha3(
        { t: "uint256", v: prophecyID2 },
        { t: "address payable", v: this.recipient },
        { t: "address", v: this.ethereumToken },
        { t: "uint256", v: this.halfWeiAmount }
      );

      // Generate signatures from active validator userOne
      const userOneSignature2 = await web3.eth.sign(message2, userOne);

      // Get pre-claim processed balances of user and BridgeBank contract
      const beforeContractBalance2 = Number(
        await web3.eth.getBalance(this.bridgeBank.address)
      );
      const beforeUserBalance2 = Number(
        await web3.eth.getBalance(this.recipient)
      );

      // Validator userOne makes a valid OracleClaim
      await this.oracle.newOracleClaim(
        prophecyID2,
        message2,
        userOneSignature2,
        {
          from: userOne
        }
      );

      // Get post-claim processed balances of user and BridgeBank contract
      const afterBridgeBankBalance2 = Number(
        await web3.eth.getBalance(this.bridgeBank.address)
      );
      const afterUserBalance2 = Number(
        await web3.eth.getBalance(this.recipient)
      );

      //Confirm that HALF the amount has been unlocked and transfered
      afterBridgeBankBalance2.should.be.bignumber.equal(
        Number(beforeContractBalance2) - Number(this.halfWeiAmount)
      );
      afterUserBalance2.should.be.bignumber.equal(
        Number(beforeUserBalance2) + Number(this.halfWeiAmount)
      );

      // Now confirm that the total wei amount has been unlocked and transfered
      afterBridgeBankBalance2.should.be.bignumber.equal(
        Number(beforeContractBalance1) - Number(this.weiAmount)
      );
      afterUserBalance2.should.be.bignumber.equal(
        Number(beforeUserBalance1) + Number(this.weiAmount)
      );
    });

    it("should not allow burn prophecies to be processed twice", async function () {
      // Submit a new prophecy claim to the CosmosBridge for the Ethereum deposit
      const { logs } = await this.cosmosBridge.newProphecyClaim(
        CLAIM_TYPE_BURN,
        this.sender,
        this.recipient,
        this.token.address,
        this.symbol,
        this.amount,
        {
          from: userOne
        }
      ).should.be.fulfilled;

      // Get the new ProphecyClaim's id
      const eventLogNewProphecyClaim = logs.find(
        e => e.event === "LogNewProphecyClaim"
      );
      const prophecyID = eventLogNewProphecyClaim.args._prophecyID;

      // Create hash using Solidity's Sha3 hashing function
      const message = web3.utils.soliditySha3(
        { t: "uint256", v: prophecyID },
        { t: "address payable", v: this.recipient },
        { t: "address", v: this.token.address },
        { t: "uint256", v: this.amount }
      );

      // Generate signatures from active validator
      const userOneSignature = await web3.eth.sign(message, userOne);

      // Validator userOne makes a valid OracleClaim
      await this.oracle.newOracleClaim(prophecyID, message, userOneSignature, {
        from: userOne
      }).should.be.fulfilled;

      // Attempt to process the same prophecy should be rejected
      await this.oracle
        .processBridgeProphecy(prophecyID)
        .should.be.rejectedWith(EVMRevert);
    });

    it("should not accept burn claims for token amounts that exceed the contract's available locked funds", async function () {
      // There are 1,000 TEST tokens approved to the contract, but only 100 have been locked
      const OVERLIMIT_TOKEN_AMOUNT = 500;

      // Submit a new prophecy claim to the CosmosBridge for the Ethereum deposit
      const { logs } = await this.cosmosBridge.newProphecyClaim(
        CLAIM_TYPE_BURN,
        this.sender,
        this.recipient,
        this.token.address,
        this.symbol,
        OVERLIMIT_TOKEN_AMOUNT,
        {
          from: userOne
        }
      ).should.be.rejectedWith(EVMRevert);

      // Get the new ProphecyClaim's id
<<<<<<< HEAD
      //   const eventLogNewProphecyClaim = logs.find(
      //     e => e.event === "LogNewProphecyClaim"
      //   );
      //   const prophecyID = eventLogNewProphecyClaim.args._prophecyID;

      //   // Create hash using Solidity's Sha3 hashing function
      //   const message = web3.utils.soliditySha3(
      //     { t: "uint256", v: prophecyID },
      //     { t: "address payable", v: this.recipient },
      //     { t: "address", v: this.token.address },
      //     { t: "uint256", v: OVERLIMIT_TOKEN_AMOUNT }
      //   );

      //   // Generate signatures from active validator userOne
      //   const userOneSignature = await web3.eth.sign(message, userOne);

      //   // Validator userOne makes a valid OracleClaim but prophecy processing is
      //   // rejected due to overlimit amount
      //   await this.oracle
      //     .newOracleClaim(prophecyID, message, userOneSignature, {
      //       from: userOne
      //     })
      //     .should.be.rejectedWith(EVMRevert);
=======
      const eventLogNewProphecyClaim = logs.find(
        e => e.event === "LogNewProphecyClaim"
      );
      const prophecyID = eventLogNewProphecyClaim.args._prophecyID;

      // Create hash using Solidity's Sha3 hashing function
      const message = web3.utils.soliditySha3(
        { t: "uint256", v: prophecyID },
        { t: "address payable", v: this.recipient },
        { t: "address", v: this.token.address },
        { t: "uint256", v: OVERLIMIT_TOKEN_AMOUNT }
      );

      // Generate signatures from active validator userOne
      const userOneSignature = await web3.eth.sign(message, userOne);

      // Validator userOne makes a valid OracleClaim but prophecy processing is
      // rejected due to overlimit amount
      await this.oracle
        .newOracleClaim(prophecyID, message, userOneSignature, {
          from: userOne
        })
        .should.be.rejectedWith(EVMRevert);
>>>>>>> b6d910e2
    });
  });
});<|MERGE_RESOLUTION|>--- conflicted
+++ resolved
@@ -86,155 +86,8 @@
     });
   });
 
-<<<<<<< HEAD
   describe("Bridge token minting (for burned Cosmos assets)", function () {
     beforeEach(async function () {
-=======
-  describe("BridgeToken creation (Cosmos assets)", function() {
-    beforeEach(async function() {
-      // Deploy Valset contract
-      this.initialValidators = [userOne, userTwo, userThree];
-      this.initialPowers = [5, 8, 12];
-      this.valset = await Valset.new(
-        operator,
-        this.initialValidators,
-        this.initialPowers
-      );
-
-      // Deploy CosmosBridge contract
-      this.cosmosBridge = await CosmosBridge.new(operator, this.valset.address);
-
-      // Deploy Oracle contract
-      this.oracle = await Oracle.new(
-        operator,
-        this.valset.address,
-        this.cosmosBridge.address,
-        consensusThreshold
-      );
-
-      // Deploy BridgeBank contract
-      this.bridgeBank = await BridgeBank.new(
-        operator,
-        this.oracle.address,
-        this.cosmosBridge.address
-      );
-      this.symbol = "ABC";
-    });
-
-    it("should not allow non-operators to create new bridge tokens", async function() {
-      await this.bridgeBank
-        .createNewBridgeToken(this.symbol, {
-          from: userOne
-        })
-        .should.be.rejectedWith(EVMRevert);
-    });
-
-    it("should allow the operator to create new bridge token", async function() {
-      await this.bridgeBank.createNewBridgeToken(this.symbol, {
-        from: operator
-      }).should.be.fulfilled;
-    });
-
-    it("should emit event LogNewBridgeToken containing the new bridge token's address and symbol", async function() {
-      //Get the bridge token's address if it were to be created
-      const expectedBridgeTokenAddress = await this.bridgeBank.createNewBridgeToken.call(
-        this.symbol,
-        {
-          from: operator
-        }
-      );
-
-      // Actually create the bridge token
-      const { logs } = await this.bridgeBank.createNewBridgeToken(this.symbol, {
-        from: operator
-      });
-
-      // Get the event logs and compare to expected bridge token address and symbol
-      const event = logs.find(e => e.event === "LogNewBridgeToken");
-      event.args._token.should.be.equal(expectedBridgeTokenAddress);
-      event.args._symbol.should.be.equal(this.symbol);
-    });
-
-    it("should increase the bridge token count upon creation", async function() {
-      const priorTokenCount = await this.bridgeBank.bridgeTokenCount();
-      Number(priorTokenCount).should.be.bignumber.equal(0);
-
-      await this.bridgeBank.createNewBridgeToken(this.symbol, {
-        from: operator
-      });
-
-      const afterTokenCount = await this.bridgeBank.bridgeTokenCount();
-      Number(afterTokenCount).should.be.bignumber.equal(1);
-    });
-
-    it("should add the new bridge token to the whitelist", async function() {
-      // Get the bridge token's address if it were to be created
-      const bridgeTokenAddress = await this.bridgeBank.createNewBridgeToken.call(
-        this.symbol,
-        {
-          from: operator
-        }
-      );
-
-      // Create the bridge token
-      await this.bridgeBank.createNewBridgeToken(this.symbol, {
-        from: operator
-      });
-
-      // Check bridge token whitelist
-      const isOnWhitelist = await this.bridgeBank.bridgeTokenWhitelist(
-        bridgeTokenAddress
-      );
-      isOnWhitelist.should.be.equal(true);
-    });
-
-    it("should allow the creation of bridge tokens with the same symbol", async function() {
-      // Get the first BridgeToken's address if it were to be created
-      const firstBridgeTokenAddress = await this.bridgeBank.createNewBridgeToken.call(
-        this.symbol,
-        {
-          from: operator
-        }
-      );
-
-      // Create the first bridge token
-      await this.bridgeBank.createNewBridgeToken(this.symbol, {
-        from: operator
-      });
-
-      // Get the second BridgeToken's address if it were to be created
-      const secondBridgeTokenAddress = await this.bridgeBank.createNewBridgeToken.call(
-        this.symbol,
-        {
-          from: operator
-        }
-      );
-
-      // Create the second bridge token
-      await this.bridgeBank.createNewBridgeToken(this.symbol, {
-        from: operator
-      });
-
-      // Check bridge token whitelist for both tokens
-      const firstTokenOnWhitelist = await this.bridgeBank.bridgeTokenWhitelist.call(
-        firstBridgeTokenAddress
-      );
-      const secondTokenOnWhitelist = await this.bridgeBank.bridgeTokenWhitelist.call(
-        secondBridgeTokenAddress
-      );
-
-      // Should be different addresses
-      firstBridgeTokenAddress.should.not.be.equal(secondBridgeTokenAddress);
-
-      // Confirm whitelist status
-      firstTokenOnWhitelist.should.be.equal(true);
-      secondTokenOnWhitelist.should.be.equal(true);
-    });
-  });
-
-  describe("Bridge token minting (for locked Cosmos assets)", function() {
-    beforeEach(async function() {
->>>>>>> b6d910e2
       // Deploy Valset contract
       this.initialValidators = [userOne, userTwo, userThree];
       this.initialPowers = [50, 1, 1];
@@ -281,7 +134,6 @@
       this.token = await BridgeToken.new(this.symbol);
       this.amount = 100;
 
-<<<<<<< HEAD
       //Load user account with ERC20 tokens for testing
       await this.token.mint(userOne, 1000, {
         from: operator
@@ -297,25 +149,13 @@
         this.recipient,
         this.token.address,
         this.amount,
-=======
-      // Get the bridge token's address if it were to be created
-      this.bridgeTokenAddress = await this.bridgeBank.createNewBridgeToken.call(
-        this.symbol,
->>>>>>> b6d910e2
         {
           from: userOne,
           value: 0
         }
       ).should.be.fulfilled;
 
-<<<<<<< HEAD
-    });
-=======
-      // Create the bridge token
-      await this.bridgeBank.createNewBridgeToken(this.symbol, {
-        from: operator
-      });
->>>>>>> b6d910e2
+    });
 
     it("should mint bridge tokens upon the successful processing of a burn prophecy claim", async function () {
       // Submit a new prophecy claim to the CosmosBridge to make oracle claims upon
@@ -323,11 +163,7 @@
         CLAIM_TYPE_BURN,
         this.sender,
         this.recipient,
-<<<<<<< HEAD
         this.token.address, // This is ignored
-=======
-        this.bridgeTokenAddress,
->>>>>>> b6d910e2
         this.symbol,
         this.amount,
         {
@@ -362,24 +198,13 @@
 
       // Validator userOne makes a valid OracleClaim
       await this.oracle.newOracleClaim(
-<<<<<<< HEAD
         prophecyID,
-=======
-        this.prophecyID,
->>>>>>> b6d910e2
         this.message,
         this.userOneSignature,
         {
           from: userOne
         }
       );
-<<<<<<< HEAD
-=======
-    });
-
-    it("should mint bridge tokens upon the successful processing of a burn prophecy claim", async function() {
-      const bridgeTokenInstance = await BridgeToken.at(this.bridgeTokenAddress);
->>>>>>> b6d910e2
 
       // Confirm that the user has been minted the correct token
       const afterUserBalance = Number(
@@ -907,8 +732,8 @@
       // There are 1,000 TEST tokens approved to the contract, but only 100 have been locked
       const OVERLIMIT_TOKEN_AMOUNT = 500;
 
-      // Submit a new prophecy claim to the CosmosBridge for the Ethereum deposit
-      const { logs } = await this.cosmosBridge.newProphecyClaim(
+      // Attempt to submit a new prophecy claim with overlimit amount is rejected
+      await this.cosmosBridge.newProphecyClaim(
         CLAIM_TYPE_BURN,
         this.sender,
         this.recipient,
@@ -919,57 +744,6 @@
           from: userOne
         }
       ).should.be.rejectedWith(EVMRevert);
-
-      // Get the new ProphecyClaim's id
-<<<<<<< HEAD
-      //   const eventLogNewProphecyClaim = logs.find(
-      //     e => e.event === "LogNewProphecyClaim"
-      //   );
-      //   const prophecyID = eventLogNewProphecyClaim.args._prophecyID;
-
-      //   // Create hash using Solidity's Sha3 hashing function
-      //   const message = web3.utils.soliditySha3(
-      //     { t: "uint256", v: prophecyID },
-      //     { t: "address payable", v: this.recipient },
-      //     { t: "address", v: this.token.address },
-      //     { t: "uint256", v: OVERLIMIT_TOKEN_AMOUNT }
-      //   );
-
-      //   // Generate signatures from active validator userOne
-      //   const userOneSignature = await web3.eth.sign(message, userOne);
-
-      //   // Validator userOne makes a valid OracleClaim but prophecy processing is
-      //   // rejected due to overlimit amount
-      //   await this.oracle
-      //     .newOracleClaim(prophecyID, message, userOneSignature, {
-      //       from: userOne
-      //     })
-      //     .should.be.rejectedWith(EVMRevert);
-=======
-      const eventLogNewProphecyClaim = logs.find(
-        e => e.event === "LogNewProphecyClaim"
-      );
-      const prophecyID = eventLogNewProphecyClaim.args._prophecyID;
-
-      // Create hash using Solidity's Sha3 hashing function
-      const message = web3.utils.soliditySha3(
-        { t: "uint256", v: prophecyID },
-        { t: "address payable", v: this.recipient },
-        { t: "address", v: this.token.address },
-        { t: "uint256", v: OVERLIMIT_TOKEN_AMOUNT }
-      );
-
-      // Generate signatures from active validator userOne
-      const userOneSignature = await web3.eth.sign(message, userOne);
-
-      // Validator userOne makes a valid OracleClaim but prophecy processing is
-      // rejected due to overlimit amount
-      await this.oracle
-        .newOracleClaim(prophecyID, message, userOneSignature, {
-          from: userOne
-        })
-        .should.be.rejectedWith(EVMRevert);
->>>>>>> b6d910e2
     });
   });
 });