package main

// 	Main (ebrelayer) Implements CLI commands for the Relayer
//		service, such as initialization and event relay.

import (
<<<<<<< HEAD
=======
	"bufio"
	"fmt"
>>>>>>> 3988c9bc
	"log"
	"net/url"
	"os"
	"strings"

	"github.com/pkg/errors"

	"github.com/spf13/cobra"
	"github.com/spf13/viper"

	"github.com/ethereum/go-ethereum/common"

	"github.com/tendermint/tendermint/libs/cli"

<<<<<<< HEAD
	"github.com/cosmos/cosmos-sdk/client"
=======
	sdkContext "github.com/cosmos/cosmos-sdk/client/context"
	"github.com/cosmos/cosmos-sdk/client/flags"
	"github.com/cosmos/cosmos-sdk/client/keys"
>>>>>>> 3988c9bc
	"github.com/cosmos/cosmos-sdk/client/rpc"
	"github.com/cosmos/cosmos-sdk/codec"
	sdk "github.com/cosmos/cosmos-sdk/types"
	sdkUtils "github.com/cosmos/cosmos-sdk/x/auth/client/utils"
	authtypes "github.com/cosmos/cosmos-sdk/x/auth/types"

	app "github.com/cosmos/peggy/app"
	relayer "github.com/cosmos/peggy/cmd/ebrelayer/relayer"
	txs "github.com/cosmos/peggy/cmd/ebrelayer/txs"
	utils "github.com/cosmos/peggy/cmd/ebrelayer/utils"
)

var cdc *codec.Codec

const (
	// FlagRPCURL defines the URL for the tendermint RPC connection
	FlagRPCURL = "rpc-url"

<<<<<<< HEAD
func main() {
=======
	// FlagMakeClaims is an optional flag for the ethereum relayer to automatically
	// make OracleClaims upon every ProphecyClaim.
	FlagMakeClaims = "make-claims"
)

func init() {
>>>>>>> 3988c9bc

	// Read in the configuration file for the sdk
	config := sdk.GetConfig()
	config.SetBech32PrefixForAccount(sdk.Bech32PrefixAccAddr, sdk.Bech32PrefixAccPub)
	config.SetBech32PrefixForValidator(sdk.Bech32PrefixValAddr, sdk.Bech32PrefixValPub)
	config.SetBech32PrefixForConsensusNode(sdk.Bech32PrefixConsAddr, sdk.Bech32PrefixConsPub)
	config.Seal()

	cdc = app.MakeCodec()

	DefaultCLIHome := os.ExpandEnv("$HOME/.ebcli")

	// Add --chain-id to persistent flags and mark it required
	rootCmd.PersistentFlags().String(flags.FlagKeyringBackend, flags.DefaultKeyringBackend, "Select keyring's backend (os|file|test)")
	rootCmd.PersistentFlags().String(flags.FlagChainID, "", "Chain ID of tendermint node")
	rootCmd.PersistentFlags().String(FlagRPCURL, "", "RPC URL of tendermint node")
	rootCmd.PersistentPreRunE = func(_ *cobra.Command, _ []string) error {
		return initConfig(rootCmd)
	}

<<<<<<< HEAD
=======
	// Add --make-claims to init cmd as optional flag
	initCmd.PersistentFlags().String(FlagMakeClaims, "", "Make oracle claims everytime a prophecy claim is witnessed")

	// Construct Initialization Commands
	initCmd.AddCommand(
		ethereumRelayerCmd(),
		flags.LineBreak,
		cosmosRelayerCmd(),
	)

>>>>>>> 3988c9bc
	// Construct Root Command
	rootCmd.AddCommand(
		rpc.StatusCommand(),
		relayerCmd(),
	)

	executor := cli.PrepareMainCmd(rootCmd, "EBRELAYER", DefaultCLIHome)
	err := executor.Execute()
	if err != nil {
		log.Fatal("failed executing CLI command", err)
	}
}

var rootCmd = &cobra.Command{
	Use:          "ebrelayer",
	Short:        "Relayer service which listens for and relays ethereum smart contract events",
	SilenceUsage: true,
}

<<<<<<< HEAD
//	relayerCmd : Initializes a relayer service subscribed to Ethereum and Tendermint.
//				 On Ethereum, the relayer streams live events from the deployed smart
//				 contracts. On Tendermint, it streams specific message types relevant
//				 to Peggy. The service automatically signed messages containing the
//				 event/message data, repackages it into a new transaction, and relays
//				 it to the opposite chain for processing.
func relayerCmd() *cobra.Command {
	relayerCmd := &cobra.Command{
		Use:     "init [tendermintNode] [web3Provider] [bridgeContractAddress] [validatorFromName] --chain-id [chain-id]",
		Short:   "Initializes a web socket which streams live events from a smart contract and relays them to the Cosmos network",
		Args:    cobra.ExactArgs(4),
		Example: "ebrelayer init tcp://localhost:26657 ws://127.0.0.1:7545/ 0x0823eFE0D0c6bd134a48cBd562fE4460aBE6e92c validator --chain-id=peggy",
		Run:     RunRelayerCmd,
	}

	return relayerCmd
}

// RunRelayerCmd executes the relayerCmd with the provided parameters
func RunRelayerCmd(cmd *cobra.Command, args []string) {
	// Load the validator's Ethereum private key
	privateKey, err := txs.LoadPrivateKey()
	if err != nil {
		log.Fatal("invalid [ETHEREUM_PRIVATE_KEY] from .env")
=======
var initCmd = &cobra.Command{
	Use:   "init",
	Short: "Initialization subcommands",
}

//	ethereumRelayerCmd Initializes a relayer service run by individual
//		validators which streams live events from an Ethereum smart contract.
//		The service automatically signs messages containing the event
//		data and relays them to tendermint for handling by the
//		EthBridge module.
//nolint:lll
func ethereumRelayerCmd() *cobra.Command {
	ethereumRelayerCmd := &cobra.Command{
		Use:   "ethereum [web3Provider] [bridgeContractAddress] [validatorFromName] --make-claims [make-claims] --chain-id [chain-id]",
		Short: "Initializes a web socket which streams live events from a smart contract and relays them to the Cosmos network",
		Args:  cobra.ExactArgs(3),
		// NOTE: Preface both parentheses in the event signature with a '\'
		Example: "ebrelayer init ethereum wss://ropsten.infura.io/ws 05d9758cb6b9d9761ecb8b2b48be7873efae15c0 validator --make-claims=false --chain-id=testing",
		RunE:    RunEthereumRelayerCmd,
	}
	return ethereumRelayerCmd
}

//	cosmosRelayerCmd Initializes a Cosmos relayer service run by individual
//		validators which streams live events from the Cosmos network and then
//		relaying them to an Ethereum smart contract
//
func cosmosRelayerCmd() *cobra.Command {
	//nolint:lll
	cosmosRelayerCmd := &cobra.Command{
		Use:     "cosmos [tendermintNode] [web3Provider] [bridgeContractAddress]",
		Short:   "Initializes a web socket which streams live events from the Cosmos network and relays them to the Ethereum network",
		Args:    cobra.ExactArgs(3),
		Example: "ebrelayer init cosmos tcp://localhost:26657 http://localhost:7545 0xd88159878c50e4B2b03BB701DD436e4A98D6fBe2",
		RunE:    RunCosmosRelayerCmd,
	}

	return cosmosRelayerCmd
}

// RunEthereumRelayerCmd executes the initEthereumRelayerCmd with the provided parameters
func RunEthereumRelayerCmd(cmd *cobra.Command, args []string) error {
	inBuf := bufio.NewReader(cmd.InOrStdin())

	// Load the validator's Ethereum private key
	privateKey, err := txs.LoadPrivateKey()
	if err != nil {
		return errors.Wrap(err, "invalid [ETHEREUM_PRIVATE_KEY] from .env")
>>>>>>> 3988c9bc
	}

	// Parse chain's ID
	chainID := viper.GetString(flags.FlagChainID)
	if strings.TrimSpace(chainID) == "" {
		log.Fatal("Must specify a 'chain-id'")
	}

<<<<<<< HEAD
	tendermintNode := args[0]

	// Parse ethereum provider
	ethereumProvider := args[1]
=======
	makeClaims := false
	makeClaimsString := viper.GetString(FlagMakeClaims)
	if strings.TrimSpace(makeClaimsString) == "true" {
		makeClaims = true
	}

	ethereumProvider := args[0]
>>>>>>> 3988c9bc
	if !relayer.IsWebsocketURL(ethereumProvider) {
		log.Fatalf("invalid [web3-provider]: %s", ethereumProvider)
	}

	// Parse the address of the deployed contract
	if !common.IsHexAddress(args[2]) {
		log.Fatalf("invalid [bridge-contract-address]: %s", args[2])
	}
<<<<<<< HEAD
	contractAddress := common.HexToAddress(args[2])

	// Parse the validator's moniker
	validatorFrom := args[3]

	// Parse Tendermint RPC URL
=======

	contractAddress := common.HexToAddress(args[1])

	validatorFrom := args[2]
>>>>>>> 3988c9bc
	rpcURL := viper.GetString(FlagRPCURL)

	if rpcURL != "" {
		_, err := url.Parse(rpcURL)
		if rpcURL != "" && err != nil {
<<<<<<< HEAD
			log.Fatalf("invalid RPC URL: %v", rpcURL)
		}
	}

	// Load validator details
	validatorAddress, moniker, passphrase := utils.LoadValidatorCredentials(validatorFrom)

	// Load CLI context
	cliCtx := utils.LoadTendermintCLIContext(appCodec, validatorAddress, moniker, rpcURL, chainID)

	// Load Tx builder
	txBldr := authtypes.NewTxBuilderFromCLI().
		WithTxEncoder(sdkUtils.GetTxEncoder(appCodec)).
		WithChainID(chainID)

	// Start an Ethereum websocket
	go relayer.InitEthereumRelayer(
		appCodec,
		ethereumProvider,
		contractAddress,
		moniker,
		passphrase,
=======
			return errors.Wrapf(err, "invalid RPC URL: %v", rpcURL)
		}
	}

	// Get the validator's name and account address using their moniker
	validatorAccAddress, validatorName, err := sdkContext.GetFromFields(inBuf, validatorFrom, false)
	if err != nil {
		return err
	}

	// Convert the validator's account address into type ValAddress
	validatorAddress := sdk.ValAddress(validatorAccAddress)

	// Test keys.DefaultKeyPass is correct
	_, err = authtxb.MakeSignature(nil, validatorName, keys.DefaultKeyPass, authtxb.StdSignMsg{})
	if err != nil {
		return err
	}

	// Set up our CLIContext
	cliCtx := sdkContext.NewCLIContext().
		WithCodec(cdc).
		WithFromAddress(sdk.AccAddress(validatorAddress)).
		WithFromName(validatorName)

	// Initialize the relayer
	return relayer.InitEthereumRelayer(
		cdc,
		chainID,
		ethereumProvider,
		contractAddress,
		makeClaims,
		validatorName,
>>>>>>> 3988c9bc
		validatorAddress,
		cliCtx,
		txBldr,
		privateKey,
	)
<<<<<<< HEAD

	// Start a Tendermint websocket
	go relayer.InitCosmosRelayer(
=======
}

// RunCosmosRelayerCmd executes the initCosmosRelayerCmd with the provided parameters
func RunCosmosRelayerCmd(cmd *cobra.Command, args []string) error {
	// Load the validator's Ethereum private key
	privateKey, err := txs.LoadPrivateKey()
	if err != nil {
		return fmt.Errorf("invalid [ETHEREUM_PRIVATE_KEY] from .env")
	}

	tendermintNode := args[0]
	ethereumProvider := args[1]
	if !common.IsHexAddress(args[2]) {
		return fmt.Errorf("invalid [bridge-contract-address]: %s", args[2])
	}

	contractAddress := common.HexToAddress(args[2])

	return relayer.InitCosmosRelayer(
>>>>>>> 3988c9bc
		tendermintNode,
		ethereumProvider,
		contractAddress,
		privateKey,
	)
}

func initConfig(cmd *cobra.Command) error {
<<<<<<< HEAD
	return viper.BindPFlag(client.FlagChainID, cmd.PersistentFlags().Lookup(client.FlagChainID))
=======
	return viper.BindPFlag(flags.FlagChainID, cmd.PersistentFlags().Lookup(flags.FlagChainID))
}

func main() {
	err := rootCmd.Execute()
	if err != nil {
		os.Exit(1)
	}
>>>>>>> 3988c9bc
}<|MERGE_RESOLUTION|>--- conflicted
+++ resolved
@@ -4,11 +4,8 @@
 //		service, such as initialization and event relay.
 
 import (
-<<<<<<< HEAD
-=======
 	"bufio"
 	"fmt"
->>>>>>> 3988c9bc
 	"log"
 	"net/url"
 	"os"
@@ -23,13 +20,7 @@
 
 	"github.com/tendermint/tendermint/libs/cli"
 
-<<<<<<< HEAD
-	"github.com/cosmos/cosmos-sdk/client"
-=======
-	sdkContext "github.com/cosmos/cosmos-sdk/client/context"
 	"github.com/cosmos/cosmos-sdk/client/flags"
-	"github.com/cosmos/cosmos-sdk/client/keys"
->>>>>>> 3988c9bc
 	"github.com/cosmos/cosmos-sdk/client/rpc"
 	"github.com/cosmos/cosmos-sdk/codec"
 	sdk "github.com/cosmos/cosmos-sdk/types"
@@ -47,17 +38,9 @@
 const (
 	// FlagRPCURL defines the URL for the tendermint RPC connection
 	FlagRPCURL = "rpc-url"
-
-<<<<<<< HEAD
-func main() {
-=======
-	// FlagMakeClaims is an optional flag for the ethereum relayer to automatically
-	// make OracleClaims upon every ProphecyClaim.
-	FlagMakeClaims = "make-claims"
 )
 
 func init() {
->>>>>>> 3988c9bc
 
 	// Read in the configuration file for the sdk
 	config := sdk.GetConfig()
@@ -78,19 +61,6 @@
 		return initConfig(rootCmd)
 	}
 
-<<<<<<< HEAD
-=======
-	// Add --make-claims to init cmd as optional flag
-	initCmd.PersistentFlags().String(FlagMakeClaims, "", "Make oracle claims everytime a prophecy claim is witnessed")
-
-	// Construct Initialization Commands
-	initCmd.AddCommand(
-		ethereumRelayerCmd(),
-		flags.LineBreak,
-		cosmosRelayerCmd(),
-	)
-
->>>>>>> 3988c9bc
 	// Construct Root Command
 	rootCmd.AddCommand(
 		rpc.StatusCommand(),
@@ -110,7 +80,6 @@
 	SilenceUsage: true,
 }
 
-<<<<<<< HEAD
 //	relayerCmd : Initializes a relayer service subscribed to Ethereum and Tendermint.
 //				 On Ethereum, the relayer streams live events from the deployed smart
 //				 contracts. On Tendermint, it streams specific message types relevant
@@ -118,220 +87,96 @@
 //				 event/message data, repackages it into a new transaction, and relays
 //				 it to the opposite chain for processing.
 func relayerCmd() *cobra.Command {
+	//nolint:lll
 	relayerCmd := &cobra.Command{
 		Use:     "init [tendermintNode] [web3Provider] [bridgeContractAddress] [validatorFromName] --chain-id [chain-id]",
 		Short:   "Initializes a web socket which streams live events from a smart contract and relays them to the Cosmos network",
 		Args:    cobra.ExactArgs(4),
 		Example: "ebrelayer init tcp://localhost:26657 ws://127.0.0.1:7545/ 0x0823eFE0D0c6bd134a48cBd562fE4460aBE6e92c validator --chain-id=peggy",
-		Run:     RunRelayerCmd,
+		RunE:    RunRelayerCmd,
 	}
 
 	return relayerCmd
 }
 
 // RunRelayerCmd executes the relayerCmd with the provided parameters
-func RunRelayerCmd(cmd *cobra.Command, args []string) {
-	// Load the validator's Ethereum private key
-	privateKey, err := txs.LoadPrivateKey()
-	if err != nil {
-		log.Fatal("invalid [ETHEREUM_PRIVATE_KEY] from .env")
-=======
-var initCmd = &cobra.Command{
-	Use:   "init",
-	Short: "Initialization subcommands",
-}
-
-//	ethereumRelayerCmd Initializes a relayer service run by individual
-//		validators which streams live events from an Ethereum smart contract.
-//		The service automatically signs messages containing the event
-//		data and relays them to tendermint for handling by the
-//		EthBridge module.
-//nolint:lll
-func ethereumRelayerCmd() *cobra.Command {
-	ethereumRelayerCmd := &cobra.Command{
-		Use:   "ethereum [web3Provider] [bridgeContractAddress] [validatorFromName] --make-claims [make-claims] --chain-id [chain-id]",
-		Short: "Initializes a web socket which streams live events from a smart contract and relays them to the Cosmos network",
-		Args:  cobra.ExactArgs(3),
-		// NOTE: Preface both parentheses in the event signature with a '\'
-		Example: "ebrelayer init ethereum wss://ropsten.infura.io/ws 05d9758cb6b9d9761ecb8b2b48be7873efae15c0 validator --make-claims=false --chain-id=testing",
-		RunE:    RunEthereumRelayerCmd,
-	}
-	return ethereumRelayerCmd
-}
-
-//	cosmosRelayerCmd Initializes a Cosmos relayer service run by individual
-//		validators which streams live events from the Cosmos network and then
-//		relaying them to an Ethereum smart contract
-//
-func cosmosRelayerCmd() *cobra.Command {
-	//nolint:lll
-	cosmosRelayerCmd := &cobra.Command{
-		Use:     "cosmos [tendermintNode] [web3Provider] [bridgeContractAddress]",
-		Short:   "Initializes a web socket which streams live events from the Cosmos network and relays them to the Ethereum network",
-		Args:    cobra.ExactArgs(3),
-		Example: "ebrelayer init cosmos tcp://localhost:26657 http://localhost:7545 0xd88159878c50e4B2b03BB701DD436e4A98D6fBe2",
-		RunE:    RunCosmosRelayerCmd,
-	}
-
-	return cosmosRelayerCmd
-}
-
-// RunEthereumRelayerCmd executes the initEthereumRelayerCmd with the provided parameters
-func RunEthereumRelayerCmd(cmd *cobra.Command, args []string) error {
+func RunRelayerCmd(cmd *cobra.Command, args []string) error {
 	inBuf := bufio.NewReader(cmd.InOrStdin())
 
 	// Load the validator's Ethereum private key
 	privateKey, err := txs.LoadPrivateKey()
 	if err != nil {
 		return errors.Wrap(err, "invalid [ETHEREUM_PRIVATE_KEY] from .env")
->>>>>>> 3988c9bc
 	}
 
 	// Parse chain's ID
 	chainID := viper.GetString(flags.FlagChainID)
 	if strings.TrimSpace(chainID) == "" {
-		log.Fatal("Must specify a 'chain-id'")
+		return errors.New("Must specify a 'chain-id'")
 	}
 
-<<<<<<< HEAD
 	tendermintNode := args[0]
 
 	// Parse ethereum provider
 	ethereumProvider := args[1]
-=======
-	makeClaims := false
-	makeClaimsString := viper.GetString(FlagMakeClaims)
-	if strings.TrimSpace(makeClaimsString) == "true" {
-		makeClaims = true
-	}
-
-	ethereumProvider := args[0]
->>>>>>> 3988c9bc
 	if !relayer.IsWebsocketURL(ethereumProvider) {
-		log.Fatalf("invalid [web3-provider]: %s", ethereumProvider)
+		return fmt.Errorf("invalid [web3-provider]: %s", ethereumProvider)
 	}
 
 	// Parse the address of the deployed contract
 	if !common.IsHexAddress(args[2]) {
-		log.Fatalf("invalid [bridge-contract-address]: %s", args[2])
+		return fmt.Errorf("invalid [bridge-contract-address]: %s", args[2])
 	}
-<<<<<<< HEAD
 	contractAddress := common.HexToAddress(args[2])
 
 	// Parse the validator's moniker
 	validatorFrom := args[3]
 
 	// Parse Tendermint RPC URL
-=======
-
-	contractAddress := common.HexToAddress(args[1])
-
-	validatorFrom := args[2]
->>>>>>> 3988c9bc
 	rpcURL := viper.GetString(FlagRPCURL)
 
 	if rpcURL != "" {
 		_, err := url.Parse(rpcURL)
 		if rpcURL != "" && err != nil {
-<<<<<<< HEAD
-			log.Fatalf("invalid RPC URL: %v", rpcURL)
+			return errors.Wrapf(err, "invalid RPC URL: %v", rpcURL)
 		}
 	}
 
 	// Load validator details
-	validatorAddress, moniker, passphrase := utils.LoadValidatorCredentials(validatorFrom)
+	validatorAddress, validatorName, err := utils.LoadValidatorCredentials(validatorFrom, inBuf)
 
 	// Load CLI context
-	cliCtx := utils.LoadTendermintCLIContext(appCodec, validatorAddress, moniker, rpcURL, chainID)
+	cliCtx := utils.LoadTendermintCLIContext(cdc, validatorAddress, validatorName, rpcURL, chainID)
 
 	// Load Tx builder
-	txBldr := authtypes.NewTxBuilderFromCLI().
-		WithTxEncoder(sdkUtils.GetTxEncoder(appCodec)).
+	txBldr := authtypes.NewTxBuilderFromCLI(nil).
+		WithTxEncoder(sdkUtils.GetTxEncoder(cdc)).
 		WithChainID(chainID)
 
 	// Start an Ethereum websocket
 	go relayer.InitEthereumRelayer(
-		appCodec,
+		cdc,
 		ethereumProvider,
 		contractAddress,
-		moniker,
-		passphrase,
-=======
-			return errors.Wrapf(err, "invalid RPC URL: %v", rpcURL)
-		}
-	}
-
-	// Get the validator's name and account address using their moniker
-	validatorAccAddress, validatorName, err := sdkContext.GetFromFields(inBuf, validatorFrom, false)
-	if err != nil {
-		return err
-	}
-
-	// Convert the validator's account address into type ValAddress
-	validatorAddress := sdk.ValAddress(validatorAccAddress)
-
-	// Test keys.DefaultKeyPass is correct
-	_, err = authtxb.MakeSignature(nil, validatorName, keys.DefaultKeyPass, authtxb.StdSignMsg{})
-	if err != nil {
-		return err
-	}
-
-	// Set up our CLIContext
-	cliCtx := sdkContext.NewCLIContext().
-		WithCodec(cdc).
-		WithFromAddress(sdk.AccAddress(validatorAddress)).
-		WithFromName(validatorName)
-
-	// Initialize the relayer
-	return relayer.InitEthereumRelayer(
-		cdc,
-		chainID,
-		ethereumProvider,
-		contractAddress,
-		makeClaims,
 		validatorName,
->>>>>>> 3988c9bc
 		validatorAddress,
 		cliCtx,
 		txBldr,
 		privateKey,
 	)
-<<<<<<< HEAD
 
 	// Start a Tendermint websocket
 	go relayer.InitCosmosRelayer(
-=======
-}
-
-// RunCosmosRelayerCmd executes the initCosmosRelayerCmd with the provided parameters
-func RunCosmosRelayerCmd(cmd *cobra.Command, args []string) error {
-	// Load the validator's Ethereum private key
-	privateKey, err := txs.LoadPrivateKey()
-	if err != nil {
-		return fmt.Errorf("invalid [ETHEREUM_PRIVATE_KEY] from .env")
-	}
-
-	tendermintNode := args[0]
-	ethereumProvider := args[1]
-	if !common.IsHexAddress(args[2]) {
-		return fmt.Errorf("invalid [bridge-contract-address]: %s", args[2])
-	}
-
-	contractAddress := common.HexToAddress(args[2])
-
-	return relayer.InitCosmosRelayer(
->>>>>>> 3988c9bc
 		tendermintNode,
 		ethereumProvider,
 		contractAddress,
 		privateKey,
 	)
+
+	return nil
 }
 
 func initConfig(cmd *cobra.Command) error {
-<<<<<<< HEAD
-	return viper.BindPFlag(client.FlagChainID, cmd.PersistentFlags().Lookup(client.FlagChainID))
-=======
 	return viper.BindPFlag(flags.FlagChainID, cmd.PersistentFlags().Lookup(flags.FlagChainID))
 }
 
@@ -340,5 +185,4 @@
 	if err != nil {
 		os.Exit(1)
 	}
->>>>>>> 3988c9bc
 }