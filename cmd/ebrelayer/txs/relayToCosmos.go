package txs

// ------------------------------------------------------------
//	Relay Builds and encodes EthBridgeClaim Msgs with the
//  	specified variables, before presenting the unsigned
//      transaction to validators for optional signing.
//      Once signed, the data packets are sent as transactions
//      on the Cosmos Bridge.
// ------------------------------------------------------------

import (
	"github.com/cosmos/cosmos-sdk/client/context"
	"github.com/cosmos/cosmos-sdk/client/keys"
	"github.com/cosmos/cosmos-sdk/codec"
	sdk "github.com/cosmos/cosmos-sdk/types"
	"github.com/cosmos/cosmos-sdk/x/auth/client/utils"
	authtypes "github.com/cosmos/cosmos-sdk/x/auth/types"

	"github.com/cosmos/peggy/x/ethbridge"
	"github.com/cosmos/peggy/x/ethbridge/types"
)

// RelayLockToCosmos RelayLockToCosmos applies validator's signature to an EthBridgeClaim message
//		containing information about an event on the Ethereum blockchain before relaying to the Bridge
func RelayLockToCosmos(
	cdc *codec.Codec,
	moniker string,
<<<<<<< HEAD
	passphrase string,
	claim *types.EthBridgeClaim,
	cliCtx context.CLIContext,
	txBldr authtypes.TxBuilder,
) error {
	// Packages the claim as a Tendermint message
=======
	cliCtx context.CLIContext,
	claim *types.EthBridgeClaim,
	rpcURL string,
) error {

	if rpcURL != "" {
		cliCtx = cliCtx.WithNodeURI(rpcURL)
	}

	cliCtx.SkipConfirm = true

	txBldr := authtypes.NewTxBuilderFromCLI(nil).
		WithTxEncoder(utils.GetTxEncoder(cdc)).
		WithChainID(chainID)

	accountRetriever := authtypes.NewAccountRetriever(cliCtx)

	err := accountRetriever.EnsureExists((sdk.AccAddress(claim.ValidatorAddress)))
	if err != nil {
		return err
	}

>>>>>>> 3988c9bc
	msg := ethbridge.NewMsgCreateEthBridgeClaim(*claim)

	errValBasic := msg.ValidateBasic()
	if errValBasic != nil {
		return errValBasic
	}

	// Prepare tx
	txBldr, err := utils.PrepareTxBuilder(txBldr, cliCtx)
	if err != nil {
		return err
	}

	// Build and sign the transaction
	txBytes, err := txBldr.BuildAndSign(moniker, keys.DefaultKeyPass, []sdk.Msg{msg})
	if err != nil {
		return err
	}

	// Broadcast to a Tendermint node
	res, err := cliCtx.BroadcastTxSync(txBytes)
	if err != nil {
		return err
	}

	if err = cliCtx.PrintOutput(res); err != nil {
		return err
	}
	return nil
}<|MERGE_RESOLUTION|>--- conflicted
+++ resolved
@@ -25,37 +25,11 @@
 func RelayLockToCosmos(
 	cdc *codec.Codec,
 	moniker string,
-<<<<<<< HEAD
-	passphrase string,
 	claim *types.EthBridgeClaim,
 	cliCtx context.CLIContext,
 	txBldr authtypes.TxBuilder,
 ) error {
 	// Packages the claim as a Tendermint message
-=======
-	cliCtx context.CLIContext,
-	claim *types.EthBridgeClaim,
-	rpcURL string,
-) error {
-
-	if rpcURL != "" {
-		cliCtx = cliCtx.WithNodeURI(rpcURL)
-	}
-
-	cliCtx.SkipConfirm = true
-
-	txBldr := authtypes.NewTxBuilderFromCLI(nil).
-		WithTxEncoder(utils.GetTxEncoder(cdc)).
-		WithChainID(chainID)
-
-	accountRetriever := authtypes.NewAccountRetriever(cliCtx)
-
-	err := accountRetriever.EnsureExists((sdk.AccAddress(claim.ValidatorAddress)))
-	if err != nil {
-		return err
-	}
-
->>>>>>> 3988c9bc
 	msg := ethbridge.NewMsgCreateEthBridgeClaim(*claim)
 
 	errValBasic := msg.ValidateBasic()
