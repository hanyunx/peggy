package relayer

import (
	"context"
	"crypto/ecdsa"
<<<<<<< HEAD
	"log"
=======
>>>>>>> 8ea2ff76
	"os"
	"os/signal"
	"syscall"

	"github.com/ethereum/go-ethereum/common"

	tmCommon "github.com/tendermint/tendermint/libs/common"
	tmLog "github.com/tendermint/tendermint/libs/log"
	tmClient "github.com/tendermint/tendermint/rpc/client"
	tmTypes "github.com/tendermint/tendermint/types"

	"github.com/cosmos/peggy/cmd/ebrelayer/events"
	"github.com/cosmos/peggy/cmd/ebrelayer/txs"
)

// InitCosmosRelayer : initializes a relayer which witnesses events on the Cosmos network and relays them to Ethereum
func InitCosmosRelayer(
	tendermintProvider string,
	web3Provider string,
	contractAddress common.Address,
	key *ecdsa.PrivateKey,
) error {
	logger := tmLog.NewTMLogger(tmLog.NewSyncWriter(os.Stdout))
	client := tmClient.NewHTTP(tendermintProvider, "/websocket")

	client.SetLogger(logger)

	err := client.Start()
	if err != nil {
		logger.Error("Failed to start a client", "err", err)
		os.Exit(1)
	}

	defer client.Stop()

	// Subscribe to all tendermint transactions
	query := "tm.event = 'Tx'"

	out, err := client.Subscribe(context.Background(), "test", query, 1000)
	if err != nil {
		logger.Error("Failed to subscribe to query", "err", err, "query", query)
		os.Exit(1)
	}

	quit := make(chan os.Signal, 1)
	signal.Notify(quit, os.Interrupt, syscall.SIGTERM)

	for {
		select {
		case result := <-out:
			tx, ok := result.Data.(tmTypes.EventDataTx)
			if !ok {
				logger.Error("Type casting failed while extracting event data from new tx")
			}

			logger.Info("New transaction witnessed")

			// Iterate over each event inside of the transaction
			for _, event := range tx.Result.Events {
				// Get type of OracleClaim based on the event's type
				claimType := getOracleClaimType(event.GetType())

				switch claimType {
				case events.MsgBurn, events.MsgLock:
					// Parse event data, then package it as a ProphecyClaim and relay to the Ethereum Network
					err := handleBurnLockMsg(event.GetAttributes(), claimType, web3Provider, contractAddress, key)
					if err != nil {
						log.Fatal(err)
					}
				case events.Unsupported:
				}
			}
		case <-quit:
			os.Exit(0)
		}
	}
}

// getOracleClaimType : sets the OracleClaim's claim type based upon the witnessed event type
func getOracleClaimType(eventType string) events.Event {
	var claimType events.Event

	switch eventType {
	case events.MsgBurn.String():
		claimType = events.MsgBurn
	case events.MsgLock.String():
		claimType = events.MsgLock
	default:
		claimType = events.Unsupported
	}

	return claimType
}

// handleBurnLockMsg : parse event data as a CosmosMsg, package it into a ProphecyClaim, then relay tx to the Ethereum Network
func handleBurnLockMsg(
	attributes []tmCommon.KVPair,
	claimType events.Event,
	web3Provider string,
	contractAddress common.Address,
	key *ecdsa.PrivateKey,
) error {
	// Parse the witnessed event's data into a new CosmosMsg
	cosmosMsg := txs.BurnLockEventToCosmosMsg(claimType, attributes)

	// Parse the CosmosMsg into a ProphecyClaim for relay to Ethereum
	prophecyClaim := txs.CosmosMsgToProphecyClaim(cosmosMsg)

	// TODO: Need some sort of delay on this so validators aren't all submitting at the same time
	// Relay the CosmosMsg to the Ethereum network
	err := txs.RelayProphecyClaimToEthereum(web3Provider, contractAddress, claimType, prophecyClaim, key)
	if err != nil {
		return err
	}

	return nil
}<|MERGE_RESOLUTION|>--- conflicted
+++ resolved
@@ -3,10 +3,7 @@
 import (
 	"context"
 	"crypto/ecdsa"
-<<<<<<< HEAD
 	"log"
-=======
->>>>>>> 8ea2ff76
 	"os"
 	"os/signal"
 	"syscall"
