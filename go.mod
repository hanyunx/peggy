--- conflicted
+++ resolved
@@ -16,10 +16,6 @@
 	github.com/gorilla/mux v1.7.3
 	github.com/libp2p/go-buffer-pool v0.0.2 // indirect
 	github.com/magiconair/properties v1.8.1 // indirect
-<<<<<<< HEAD
-	github.com/mattn/go-isatty v0.0.9 // indirect
-=======
->>>>>>> 7719c21d
 	github.com/onsi/ginkgo v1.9.0 // indirect
 	github.com/onsi/gomega v1.6.0 // indirect
 	github.com/prometheus/client_golang v1.1.0 // indirect
