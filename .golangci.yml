--- conflicted
+++ resolved
@@ -31,14 +31,6 @@
     - staticcheck
     - structcheck
     - stylecheck
-<<<<<<< HEAD
-    - funlen
-    - whitespace
-    - dogsled
-    - godox
-    - wsl
-    - gomnd
-=======
     - typecheck
     - unconvert
     # - unparam
@@ -59,5 +51,4 @@
   # errcheck: TODO: uncomment me and go through and check all errs
   #   # report about assignment of errors to blank identifier: `num, _ := strconv.Atoi(numStr)`;
   #   # default is false: such cases aren't reported by default.
-  #   check-blank: true
->>>>>>> 3988c9bc
+  #   check-blank: true